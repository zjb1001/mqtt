import unittest
import asyncio
from unittest.mock import Mock, patch
from datetime import datetime

# add src into path, src path upper level two from this file
import sys
import os
# Add src into path, src path upper level two from this file
sys.path.append(os.path.dirname(os.path.dirname(os.path.dirname(__file__))))

from src.connection import (
    ConnectionHandler,
    ConnectPacket,
    MessageType,
    FixedHeader,
    ConnectFlags
)
from src.will_message import WillMessage, QoSLevel
from src.session import SessionState

class TestConnectPacketEncodingDecoding(unittest.TestCase):
    """Test suite for CONNECT packet encoding/decoding"""
    
    def setUp(self):
        self.connection_handler = ConnectionHandler()
        self.connect_packet = ConnectPacket(
            client_id="test_client",
            clean_session=True,
            keep_alive=60
        )

    def test_encode_minimal_connect_packet(self):
        """Test encoding of a minimal CONNECT packet with only required fields"""
        encoded = self.connect_packet.encode()
        
        # Verify fixed header
        self.assertEqual(encoded[0] >> 4, MessageType.CONNECT)
        # Verify remaining length
        self.assertEqual(encoded[1], len(encoded) - 2)
        # Verify protocol name and level
        self.assertEqual(encoded[2:8], b'\x00\x04MQTT\x04')
        # Verify connect flags (only clean session set)
        self.assertEqual(encoded[8], 0x02)
        # Verify keep alive
        self.assertEqual(encoded[9:11], b'\x00\x3C')  # 60 seconds
        # Verify client ID
        self.assertEqual(encoded[11:13], b'\x00\x0B')  # Length 11
        self.assertEqual(encoded[13:24], b'test_client')

    def test_encode_full_connect_packet(self):
        """Test encoding of a CONNECT packet with all optional fields"""
        will_message = WillMessage(
            topic="will/topic",
            payload=b"offline",
            qos=QoSLevel.AT_LEAST_ONCE,
            retain=True
        )
        packet = ConnectPacket(
            client_id="test_client",
            clean_session=True,
            keep_alive=60,
            username="user",
            password=b"pass",
            will_message=will_message
        )
        
        encoded = packet.encode()
        # Verify connect flags (all flags set)
        self.assertTrue(encoded[8] & 0x80)  # Username flag
        self.assertTrue(encoded[8] & 0x40)  # Password flag
        self.assertTrue(encoded[8] & 0x04)  # Will flag
        self.assertTrue(encoded[8] & 0x20)  # Will retain
        self.assertEqual((encoded[8] >> 3) & 0x03, QoSLevel.AT_LEAST_ONCE)  # Will QoS

    def test_decode_connect_packet(self):
        """Test decoding of a CONNECT packet"""
        # Create sample packet bytes
        packet_bytes = (
            b'\x00\x04MQTT\x04'  # Protocol name and level
            b'\x02'              # Connect flags (clean session)
            b'\x00\x3C'          # Keep alive 60s
            b'\x00\x0B'          # Client ID length
            b'test_client'       # Client ID
        )
        
        decoded = self.connection_handler._decode_connect_packet(packet_bytes)
        
        self.assertEqual(decoded.client_id, "test_client")
        self.assertTrue(decoded.clean_session)
        self.assertEqual(decoded.keep_alive, 60)
        self.assertIsNone(decoded.username)
        self.assertIsNone(decoded.password)
        self.assertIsNone(decoded.will_message)

class TestConnectionEstablishment(unittest.IsolatedAsyncioTestCase):
    """Test suite for connection establishment"""
    
    async def asyncSetUp(self):
        self.connection_handler = ConnectionHandler()
        self.connect_packet = ConnectPacket(
            client_id="test_client",
            clean_session=True,
            keep_alive=60
        )

    async def test_new_client_connection(self):
        """Test establishing a new client connection"""
        mock_writer = Mock(spec=asyncio.StreamWriter)
        
        success, session_present = await self.connection_handler._process_connect(
            self.connect_packet, mock_writer
        )
        
        self.assertTrue(success)
        self.assertFalse(session_present)
        self.assertIn(self.connect_packet.client_id, self.connection_handler.connections)
        self.assertIn(self.connect_packet.client_id, self.connection_handler.session_states)

    async def test_existing_client_reconnection(self):
        """Test reconnection of an existing client"""
        # Setup existing connection
        old_writer = Mock(spec=asyncio.StreamWriter)
        self.connection_handler.connections["test_client"] = old_writer
        self.connection_handler.session_states["test_client"] = SessionState(
            client_id="test_client",
            clean_session=False,
            subscriptions={},
            pending_messages={},
            timestamp=datetime.now()
        )
        
        # New connection attempt
        new_writer = Mock(spec=asyncio.StreamWriter)
        packet = ConnectPacket(
            client_id="test_client",
            clean_session=False
        )
        
        success, session_present = await self.connection_handler._process_connect(
            packet, new_writer
        )
        
        self.assertTrue(success)
        self.assertTrue(session_present)
        old_writer.close.assert_called_once()
        self.assertEqual(self.connection_handler.connections["test_client"], new_writer)

class TestErrorHandling(unittest.IsolatedAsyncioTestCase):
    """Test suite for error handling"""
    
    async def asyncSetUp(self):
        self.connection_handler = ConnectionHandler()

    async def test_invalid_first_byte(self):
        """Test handling of invalid first byte in connection"""
        mock_reader = Mock(spec=asyncio.StreamReader)
        mock_writer = Mock(spec=asyncio.StreamWriter)
        
        # Simulate invalid first byte
        mock_reader.read.return_value = b'\x20'  # Not CONNECT packet type
        
        await self.connection_handler.handle_new_connection(mock_reader, mock_writer)
        
        mock_writer.close.assert_called_once()

    async def test_malformed_packet(self):
        """Test handling of malformed CONNECT packet"""
        mock_reader = Mock(spec=asyncio.StreamReader)
        mock_writer = Mock(spec=asyncio.StreamWriter)
        
        # Simulate valid first byte but malformed remaining packet
        mock_reader.read.side_effect = [
            b'\x10',  # CONNECT packet type
            b'\x00',  # Zero remaining length (invalid)
        ]
        
        await self.connection_handler.handle_new_connection(mock_reader, mock_writer)
        
        mock_writer.close.assert_called_once()

    async def test_protocol_error(self):
        """Test handling of protocol-level errors"""
        mock_reader = Mock(spec=asyncio.StreamReader)
        mock_writer = Mock(spec=asyncio.StreamWriter)
        
        # Simulate protocol error during packet reading
        mock_reader.read.side_effect = Exception("Protocol error")
        
        await self.connection_handler.handle_new_connection(mock_reader, mock_writer)
        
        mock_writer.close.assert_called_once()

def run_tests():
    """Run connection test suites"""
    loader = unittest.TestLoader()
    suite = unittest.TestSuite()
    
    # Add test classes to suite
    suite.addTests(loader.loadTestsFromTestCase(TestConnectPacketEncodingDecoding))
    suite.addTests(loader.loadTestsFromTestCase(TestConnectionEstablishment))
    suite.addTests(loader.loadTestsFromTestCase(TestErrorHandling))
    
    # Run tests
    runner = unittest.TextTestRunner(verbosity=2)
    return runner.run(suite).wasSuccessful()

if __name__ == '__main__':
<<<<<<< HEAD
    import sys
    import os
    
    # Add upper level paths
    current_dir = os.path.dirname(os.path.abspath(__file__))
    parent_dir = os.path.dirname(os.path.dirname(current_dir))
    grandparent_dir = os.path.dirname(parent_dir)
    sys.path.extend([parent_dir, grandparent_dir])
    
    sys.exit(not run_tests())
=======
    unittest.main(verbosity=2)
    # Create a test suite combining all test cases
    suite = unittest.TestSuite()

    suite.addTest(TestConnectPacketEncodingDecoding("test_encode_minimal_connect_packet"))
    suite.addTest(TestConnectPacketEncodingDecoding("test_encode_full_connect_packet"))
    suite.addTest(TestConnectPacketEncodingDecoding("test_decode_connect_packet"))

    suite.addTest(TestConnectionEstablishment("test_new_client_connection"))
    suite.addTest(TestConnectionEstablishment("test_existing_client_reconnection"))

    suite.addTest(TestErrorHandling("test_invalid_first_byte"))
    suite.addTest(TestErrorHandling("test_malformed_packet"))
    suite.addTest(TestErrorHandling("test_protocol_error"))

    # Run the test suite
    runner = unittest.TextTestRunner()
    runner.run(suite)
>>>>>>> 04d7c67b
<|MERGE_RESOLUTION|>--- conflicted
+++ resolved
@@ -191,34 +191,9 @@
         
         mock_writer.close.assert_called_once()
 
-def run_tests():
-    """Run connection test suites"""
-    loader = unittest.TestLoader()
-    suite = unittest.TestSuite()
-    
-    # Add test classes to suite
-    suite.addTests(loader.loadTestsFromTestCase(TestConnectPacketEncodingDecoding))
-    suite.addTests(loader.loadTestsFromTestCase(TestConnectionEstablishment))
-    suite.addTests(loader.loadTestsFromTestCase(TestErrorHandling))
-    
-    # Run tests
-    runner = unittest.TextTestRunner(verbosity=2)
-    return runner.run(suite).wasSuccessful()
-
 if __name__ == '__main__':
-<<<<<<< HEAD
-    import sys
-    import os
-    
-    # Add upper level paths
-    current_dir = os.path.dirname(os.path.abspath(__file__))
-    parent_dir = os.path.dirname(os.path.dirname(current_dir))
-    grandparent_dir = os.path.dirname(parent_dir)
-    sys.path.extend([parent_dir, grandparent_dir])
-    
-    sys.exit(not run_tests())
-=======
     unittest.main(verbosity=2)
+    
     # Create a test suite combining all test cases
     suite = unittest.TestSuite()
 
@@ -235,5 +210,4 @@
 
     # Run the test suite
     runner = unittest.TextTestRunner()
-    runner.run(suite)
->>>>>>> 04d7c67b
+    runner.run(suite)